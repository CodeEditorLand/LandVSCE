--- conflicted
+++ resolved
@@ -1,17 +1,12 @@
 import * as fs from 'fs';
-<<<<<<< HEAD
+import { promisify } from 'util';
+import * as semver from 'semver';
 import {
 	ExtensionQueryFlags,
 	PublishedExtension,
 	PublishedExtensionFlags,
 } from 'azure-devops-node-api/interfaces/GalleryInterfaces';
-import { pack, readManifest, versionBump } from './package';
-=======
-import { promisify } from 'util';
-import * as semver from 'semver';
-import { ExtensionQueryFlags, PublishedExtension } from 'azure-devops-node-api/interfaces/GalleryInterfaces';
 import { pack, readManifest, versionBump, prepublish } from './package';
->>>>>>> afa459f1
 import * as tmp from 'tmp';
 import { getPublisher } from './store';
 import { getGalleryAPI, read, getPublishedUrl, log, getHubUrl } from './util';
