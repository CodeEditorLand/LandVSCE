trigger:
    batch: true
    branches:
        include:
            - main

pr: [main]

resources:
    repositories:
        - repository: templates
          type: github
          name: microsoft/vscode-engineering
          ref: main
          endpoint: Monaco

parameters:
    - name: nextVersion
      displayName:
          "🚀 Release Version (eg: none, major, minor, patch, or X.X.X)"
      type: string
      default: "none"

name:
    "$(Date:yyyyMMdd).$(Rev:r)${{ replace(format(' (🚀 {0})',
    parameters.nextVersion), ' (🚀 none)', '') }}"

extends:
<<<<<<< HEAD
    template: azure-pipelines/npm-package/pipeline.yml@templates
    parameters:
        npmPackages:
            - name: vsce
              buildSteps:
                  - script: npm ci
                  - script: npm run build
              testPlatforms:
                  - name: Linux
                    nodeVersions: [18.x, 20.x]
                  - name: MacOS
                    nodeVersions: [18.x, 20.x]
                  - name: Windows
                    nodeVersions: [18.x, 20.x]
              testSteps:
                  - script: npm ci
                  - script: npm test
              ? ${{ if and(in(variables['Build.Reason'], 'IndividualCI',
                'BatchedCI'), eq(variables['Build.SourceBranch'],
                'refs/heads/main')) }}
              : publishPackage: true
                publishRequiresApproval: false
                nextVersion: prerelease
                tag: next
              ${{ elseif eq(parameters.nextVersion, 'none') }}:
                  publishPackage: false
              ${{ else }}:
                  publishPackage: true
                  nextVersion: ${{ parameters.nextVersion }}
              ghCreateRelease: true
              ghReleaseAddChangeLog: true
=======
  template: azure-pipelines/npm-package/pipeline.yml@templates
  parameters:
    npmPackages:
      - name: vsce
        buildSteps:
          - script: npm ci
          - script: npm run build
        testPlatforms:
          - name: Linux
            nodeVersions: [20.x]
          - name: MacOS
            nodeVersions: [20.x]
          - name: Windows
            nodeVersions: [20.x]
        testSteps:
          - script: npm ci
          - script: npm test
        ${{ if and(in(variables['Build.Reason'], 'IndividualCI', 'BatchedCI'), eq(variables['Build.SourceBranch'], 'refs/heads/main')) }}:
          publishPackage: true
          publishRequiresApproval: false
          nextVersion: prerelease
          tag: next
        ${{ elseif eq(parameters.nextVersion, 'none') }}:
          publishPackage: false
        ${{ else }}:
          publishPackage: true
          nextVersion: ${{ parameters.nextVersion }}
        ghCreateRelease: true
        ghReleaseAddChangeLog: true
>>>>>>> f7ed2e13
<|MERGE_RESOLUTION|>--- conflicted
+++ resolved
@@ -26,39 +26,6 @@
     parameters.nextVersion), ' (🚀 none)', '') }}"
 
 extends:
-<<<<<<< HEAD
-    template: azure-pipelines/npm-package/pipeline.yml@templates
-    parameters:
-        npmPackages:
-            - name: vsce
-              buildSteps:
-                  - script: npm ci
-                  - script: npm run build
-              testPlatforms:
-                  - name: Linux
-                    nodeVersions: [18.x, 20.x]
-                  - name: MacOS
-                    nodeVersions: [18.x, 20.x]
-                  - name: Windows
-                    nodeVersions: [18.x, 20.x]
-              testSteps:
-                  - script: npm ci
-                  - script: npm test
-              ? ${{ if and(in(variables['Build.Reason'], 'IndividualCI',
-                'BatchedCI'), eq(variables['Build.SourceBranch'],
-                'refs/heads/main')) }}
-              : publishPackage: true
-                publishRequiresApproval: false
-                nextVersion: prerelease
-                tag: next
-              ${{ elseif eq(parameters.nextVersion, 'none') }}:
-                  publishPackage: false
-              ${{ else }}:
-                  publishPackage: true
-                  nextVersion: ${{ parameters.nextVersion }}
-              ghCreateRelease: true
-              ghReleaseAddChangeLog: true
-=======
   template: azure-pipelines/npm-package/pipeline.yml@templates
   parameters:
     npmPackages:
@@ -87,5 +54,4 @@
           publishPackage: true
           nextVersion: ${{ parameters.nextVersion }}
         ghCreateRelease: true
-        ghReleaseAddChangeLog: true
->>>>>>> f7ed2e13
+        ghReleaseAddChangeLog: true