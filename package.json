--- conflicted
+++ resolved
@@ -1,55 +1,4 @@
 {
-<<<<<<< HEAD
-	"bin": {
-		"vsce": "vsce"
-	},
-	"contributors": [
-		"Microsoft Corporation"
-	],
-	"dependencies": {
-		"@vscode/vsce-sign": "^2.0.0",
-		"chalk": "^2.4.2",
-		"cheerio": "^1.0.0-rc.9",
-		"cockatiel": "^3.1.2",
-		"commander": "^6.2.1",
-		"form-data": "^4.0.0",
-		"glob": "^11.0.0",
-		"hosted-git-info": "^4.0.2",
-		"jsonc-parser": "^3.2.0",
-		"leven": "^3.1.0",
-		"markdown-it": "^12.3.2",
-		"mime": "^1.3.4",
-		"minimatch": "^3.0.3",
-		"parse-semver": "^1.1.1",
-		"read": "^1.0.7",
-		"semver": "^7.5.2",
-		"tmp": "^0.2.3",
-		"typed-rest-client": "^1.8.4",
-		"url-join": "^4.0.1",
-		"xml2js": "^0.5.0",
-		"yauzl": "^2.3.1",
-		"yazl": "^2.2.2"
-	},
-	"description": "VS Code Extensions Manager",
-	"devDependencies": {
-		"@types/cheerio": "^0.22.29",
-		"@types/glob": "^8.1.0",
-		"@types/hosted-git-info": "^3.0.2",
-		"@types/markdown-it": "^0.0.2",
-		"@types/mime": "^1",
-		"@types/minimatch": "^3.0.3",
-		"@types/node": "^16.11.7",
-		"@types/read": "^0.0.28",
-		"@types/semver": "^6.0.0",
-		"@types/tmp": "^0.2.2",
-		"@types/url-join": "^4.0.1",
-		"@types/xml2js": "^0.4.4",
-		"@types/yauzl": "^2.9.2",
-		"@types/yazl": "^2.4.2",
-		"source-map-support": "^0.4.2"
-	},
-	"main": "out/api.js",
-=======
 	"description": "VS Code Extensions Manager",
 	"contributors": [
 		"Microsoft Corporation"
@@ -66,7 +15,6 @@
 		"watch:build": "npm run compile -- --watch",
 		"watch:test": "npm run test -- --watch"
 	},
->>>>>>> 5a900caf
 	"mocha": {
 		"require": [
 			"ts-node/register"
@@ -74,20 +22,6 @@
 		"spec": "src/test/**/*.ts",
 		"watch-files": "src/**"
 	},
-<<<<<<< HEAD
-	"name": "@vscode/vsce",
-	"optionalDependencies": {
-		"keytar": "^7.7.0"
-	},
-	"scripts": {
-		"api": "api-extractor run --local --verbose",
-		"build": "npm run compile && npm run api",
-		"compile": "tsc",
-		"watch:build": "npm run compile -- --watch",
-		"watch:test": "npm run test -- --watch"
-	},
-	"typings": "dist/vsce.d.ts"
-=======
 	"dependencies": {
 		"@vscode/vsce-sign": "2.0.4",
 		"chalk": "5.3.0",
@@ -129,5 +63,4 @@
 		"@types/yazl": "2.4.5",
 		"source-map-support": "0.5.21"
 	}
->>>>>>> 5a900caf
 }