{
<<<<<<< HEAD
	"bin": {
		"vsce": "vsce"
	},
	"contributors": [
		"Microsoft Corporation"
	],
	"dependencies": {
		"@vscode/vsce-sign": "^2.0.0",
		"chalk": "^2.4.2",
		"cheerio": "^1.0.0-rc.9",
		"cockatiel": "^3.1.2",
		"commander": "^6.2.1",
		"form-data": "^4.0.0",
		"glob": "^11.0.0",
		"hosted-git-info": "^4.0.2",
		"jsonc-parser": "^3.2.0",
		"leven": "^3.1.0",
		"markdown-it": "^12.3.2",
		"mime": "^1.3.4",
		"minimatch": "^3.0.3",
		"parse-semver": "^1.1.1",
		"read": "^1.0.7",
		"semver": "^7.5.2",
		"tmp": "^0.2.3",
		"typed-rest-client": "^1.8.4",
		"url-join": "^4.0.1",
		"xml2js": "^0.5.0",
		"yauzl": "^2.3.1",
		"yazl": "^2.2.2"
=======
	"name": "@vscode/vsce",
	"description": "VS Code Extensions Manager",
	"contributors": [
		"Microsoft Corporation"
	],
	"main": "out/api.js",
	"typings": "dist/vsce.d.ts",
	"bin": {
		"vsce": "vsce"
	},
	"scripts": {
		"api": "api-extractor run --local --verbose",
		"build": "npm run compile && npm run api",
		"compile": "tsc",
		"watch:build": "npm run compile -- --watch",
		"watch:test": "npm run test -- --watch"
	},
	"mocha": {
		"require": [
			"ts-node/register"
		],
		"spec": "src/test/**/*.ts",
		"watch-files": "src/**"
	},
	"dependencies": {
		"@vscode/vsce-sign": "2.0.4",
		"chalk": "5.3.0",
		"cheerio": "1.0.0-rc.12",
		"cockatiel": "3.2.1",
		"commander": "12.1.0",
		"form-data": "4.0.0",
		"glob": "11.0.0",
		"hosted-git-info": "7.0.2",
		"jsonc-parser": "3.3.1",
		"leven": "4.0.0",
		"markdown-it": "14.1.0",
		"mime": "4.0.4",
		"minimatch": "10.0.1",
		"parse-semver": "1.1.1",
		"read": "3.0.1",
		"semver": "7.6.3",
		"tmp": "0.2.3",
		"typed-rest-client": "2.0.2",
		"url-join": "5.0.0",
		"xml2js": "0.6.2",
		"yauzl": "3.1.3",
		"yazl": "2.5.1"
>>>>>>> cb3a5866
	},
	"description": "VS Code Extensions Manager",
	"devDependencies": {
<<<<<<< HEAD
		"@types/cheerio": "^0.22.29",
		"@types/glob": "^8.1.0",
		"@types/hosted-git-info": "^3.0.2",
		"@types/markdown-it": "^0.0.2",
		"@types/mime": "^1",
		"@types/minimatch": "^3.0.3",
		"@types/node": "^16.11.7",
		"@types/read": "^0.0.28",
		"@types/semver": "^6.0.0",
		"@types/tmp": "^0.2.2",
		"@types/url-join": "^4.0.1",
		"@types/xml2js": "^0.4.4",
		"@types/yauzl": "^2.9.2",
		"@types/yazl": "^2.4.2",
		"source-map-support": "^0.4.2"
	},
	"main": "out/api.js",
	"mocha": {
		"require": [
			"ts-node/register"
		],
		"spec": "src/test/**/*.ts",
		"watch-files": "src/**"
	},
	"name": "@vscode/vsce",
	"optionalDependencies": {
		"keytar": "^7.7.0"
	},
	"scripts": {
		"api": "api-extractor run --local --verbose",
		"build": "npm run compile && npm run api",
		"compile": "tsc",
		"watch:build": "npm run compile -- --watch",
		"watch:test": "npm run test -- --watch"
	},
	"typings": "dist/vsce.d.ts"
=======
		"@types/cheerio": "0.22.35",
		"@types/glob": "8.1.0",
		"@types/hosted-git-info": "3.0.5",
		"@types/markdown-it": "14.1.1",
		"@types/mime": "3",
		"@types/minimatch": "5.1.2",
		"@types/node": "20.14.12",
		"@types/read": "0.0.32",
		"@types/semver": "7.5.8",
		"@types/tmp": "0.2.6",
		"@types/url-join": "4.0.3",
		"@types/xml2js": "0.4.14",
		"@types/yauzl": "2.10.3",
		"@types/yazl": "2.4.5",
		"source-map-support": "0.5.21"
	},
	"optionalDependencies": {
		"keytar": "7.9.0"
	}
>>>>>>> cb3a5866
}<|MERGE_RESOLUTION|>--- conflicted
+++ resolved
@@ -1,35 +1,4 @@
 {
-<<<<<<< HEAD
-	"bin": {
-		"vsce": "vsce"
-	},
-	"contributors": [
-		"Microsoft Corporation"
-	],
-	"dependencies": {
-		"@vscode/vsce-sign": "^2.0.0",
-		"chalk": "^2.4.2",
-		"cheerio": "^1.0.0-rc.9",
-		"cockatiel": "^3.1.2",
-		"commander": "^6.2.1",
-		"form-data": "^4.0.0",
-		"glob": "^11.0.0",
-		"hosted-git-info": "^4.0.2",
-		"jsonc-parser": "^3.2.0",
-		"leven": "^3.1.0",
-		"markdown-it": "^12.3.2",
-		"mime": "^1.3.4",
-		"minimatch": "^3.0.3",
-		"parse-semver": "^1.1.1",
-		"read": "^1.0.7",
-		"semver": "^7.5.2",
-		"tmp": "^0.2.3",
-		"typed-rest-client": "^1.8.4",
-		"url-join": "^4.0.1",
-		"xml2js": "^0.5.0",
-		"yauzl": "^2.3.1",
-		"yazl": "^2.2.2"
-=======
 	"name": "@vscode/vsce",
 	"description": "VS Code Extensions Manager",
 	"contributors": [
@@ -77,48 +46,8 @@
 		"xml2js": "0.6.2",
 		"yauzl": "3.1.3",
 		"yazl": "2.5.1"
->>>>>>> cb3a5866
 	},
-	"description": "VS Code Extensions Manager",
 	"devDependencies": {
-<<<<<<< HEAD
-		"@types/cheerio": "^0.22.29",
-		"@types/glob": "^8.1.0",
-		"@types/hosted-git-info": "^3.0.2",
-		"@types/markdown-it": "^0.0.2",
-		"@types/mime": "^1",
-		"@types/minimatch": "^3.0.3",
-		"@types/node": "^16.11.7",
-		"@types/read": "^0.0.28",
-		"@types/semver": "^6.0.0",
-		"@types/tmp": "^0.2.2",
-		"@types/url-join": "^4.0.1",
-		"@types/xml2js": "^0.4.4",
-		"@types/yauzl": "^2.9.2",
-		"@types/yazl": "^2.4.2",
-		"source-map-support": "^0.4.2"
-	},
-	"main": "out/api.js",
-	"mocha": {
-		"require": [
-			"ts-node/register"
-		],
-		"spec": "src/test/**/*.ts",
-		"watch-files": "src/**"
-	},
-	"name": "@vscode/vsce",
-	"optionalDependencies": {
-		"keytar": "^7.7.0"
-	},
-	"scripts": {
-		"api": "api-extractor run --local --verbose",
-		"build": "npm run compile && npm run api",
-		"compile": "tsc",
-		"watch:build": "npm run compile -- --watch",
-		"watch:test": "npm run test -- --watch"
-	},
-	"typings": "dist/vsce.d.ts"
-=======
 		"@types/cheerio": "0.22.35",
 		"@types/glob": "8.1.0",
 		"@types/hosted-git-info": "3.0.5",
@@ -138,5 +67,4 @@
 	"optionalDependencies": {
 		"keytar": "7.9.0"
 	}
->>>>>>> cb3a5866
 }